"""Judge model integration."""

from __future__ import annotations

import json
import re
<<<<<<< HEAD
import math
import unicodedata
=======
>>>>>>> 1bcbf3d0
from typing import Any, Dict, List, Optional, Sequence, Tuple

try:  # pragma: no cover - fallback
    import orjson
except ImportError:  # pragma: no cover
    import json as _json

    class _OrjsonFallback:
        @staticmethod
        def loads(data: str) -> Any:
            return _json.loads(data)

    orjson = _OrjsonFallback()  # type: ignore

from .openai_compat import chat_completion
from .schemas import Candidate, JudgeRubricWeights, Judged, Turn

JUDGE_PROMPT = (
    "You are an impartial dialogue judge for roleplay persona chatbots. "
    "Score each candidate response from 0–10 for: In-Character Fidelity, Continuity, "
    "Emotional Realism, Scene Advancement, and Coherence. Return a JSON object "
    "with candidate scores, overall rating, and a short rationale for each. "
    "Choose the best overall response."
)


def _build_judge_messages(
    history: Sequence[Turn],
    candidates: Sequence[Candidate],
    weights: JudgeRubricWeights,
    system_prompt: str | None,
) -> List[Dict[str, str]]:
    prompt = (system_prompt or "").strip() or JUDGE_PROMPT
    messages: List[Dict[str, str]] = [
        {"role": "system", "content": prompt},
        {
            "role": "user",
            "content": "Evaluate the following dialogue and candidates.",
        },
    ]
    weight_dict = weights.as_dict()
    history_lines = ["Dialogue history:"]
    for turn in history:
        history_lines.append(f"- {turn.role}: {turn.content}")
    history_lines.append("Candidates:")
    for idx, cand in enumerate(candidates, start=1):
        history_lines.append(f"Candidate {idx}: {cand.text}")
    weight_summary = ", ".join(f"{key}: {value}" for key, value in weight_dict.items())
    history_lines.append(f"Weights: {weight_summary}")
    messages.append({"role": "user", "content": "\n".join(history_lines)})
    messages.append(
        {
            "role": "user",
            "content": (
                "Respond strictly as JSON with schema: {\"candidates\": ["
                "{\"scores\": {dim: number}, \"overall\": number, \"rationale\": string}...]}"
            ),
        }
    )
    return messages


def _fallback_scores(history: Sequence[Turn], candidates: Sequence[Candidate]) -> List[Judged]:
    """Fallback heuristic scoring when judge fails."""

    user_query = ""
    for turn in reversed(history):
        if turn.role == "user":
            user_query = turn.content
            break

    judged: List[Judged] = []
    for cand in candidates:
        overlap = len(set(user_query.lower().split()) & set(cand.text.lower().split()))
        overlap_score = min(10.0, overlap * 1.5)
        length_score = min(10.0, max(0.0, len(cand.text) / 25.0))
        coherence = min(10.0, 4.0 + length_score)
        scene_advancement = min(10.0, (overlap_score + length_score) / 2 + 3.0)
        emotional = min(10.0, 5.0 + length_score / 2)
        scores = {
            "In-Character Fidelity": float(overlap_score),
            "Continuity": float(min(10.0, overlap_score + 2.0)),
            "Emotional Realism": float(emotional),
            "Scene Advancement": float(scene_advancement),
            "Coherence": float(coherence),
        }
        overall = sum(scores.values()) / len(scores)
        judged.append(
            Judged(candidate=cand, scores=scores, overall=float(overall), rationale="Heuristic fallback")
        )
    return judged


JSON_PATTERN = re.compile(r"\{.*\}", re.DOTALL)


<<<<<<< HEAD
def _normalize_key(label: str) -> str:
    """Normalize a rubric label for comparison."""

    normalized = unicodedata.normalize("NFKD", label).encode("ascii", "ignore").decode("ascii")
    return re.sub(r"[^a-z0-9]+", "", normalized.lower())


def _safe_float(value: Any) -> Optional[float]:
    try:
        if isinstance(value, str) and not value.strip():
            return None
        number = float(value)
        if math.isnan(number) or math.isinf(number):
            return None
        return number
    except (TypeError, ValueError):
        return None


=======
>>>>>>> 1bcbf3d0
def _compute_overall(scores: Dict[str, float], weights: JudgeRubricWeights) -> float:
    normalized_scores = {_normalize_key(key): value for key, value in scores.items()}
    weight_dict = { _normalize_key(key): weight for key, weight in weights.as_dict().items() }
    weighted_total = 0.0
    used_weight = 0.0
    for key, weight in weight_dict.items():
        if key in normalized_scores:
            weighted_total += (normalized_scores[key] / 10.0) * weight
            used_weight += weight
    if used_weight > 0:
        return round((weighted_total / used_weight) * 10.0, 4)
    if scores:
        return round(sum(scores.values()) / len(scores), 4)
    return 0.0


def _parse_judge_payload(text: str) -> Dict[str, Any]:
    try:
        return orjson.loads(text)
    except Exception:
        match = JSON_PATTERN.search(text)
        if not match:
            raise
        segment = match.group(0)
        try:
            return orjson.loads(segment)
        except Exception:
            return json.loads(segment)


def _coerce_scores(raw_scores: Any) -> Dict[str, float]:
    if isinstance(raw_scores, dict):
        normalized: Dict[str, float] = {}
        for key, value in raw_scores.items():
            score = _safe_float(value)
            if score is not None:
                normalized[str(key)] = float(score)
        return normalized
    if isinstance(raw_scores, list):
        normalized = {}
        for item in raw_scores:
            if not isinstance(item, dict):
                continue
            label = item.get("dimension") or item.get("name") or item.get("criterion") or item.get("label")
            score = item.get("score") or item.get("value") or item.get("rating")
            if label is None:
                continue
            number = _safe_float(score)
            if number is None:
                continue
            normalized[str(label)] = float(number)
        return normalized
    return {}


def _extract_candidate_results(payload: Dict[str, Any]) -> List[Dict[str, Any]]:
    if not isinstance(payload, dict):
        return []

    preferred_keys = [
        "candidates",
        "candidate_scores",
        "candidateRatings",
        "ratings",
        "evaluations",
        "results",
    ]
    for key in preferred_keys:
        for actual_key, value in payload.items():
            if _normalize_key(actual_key) == _normalize_key(key) and isinstance(value, list):
                return [item for item in value if isinstance(item, dict)]

    for value in payload.values():
        if isinstance(value, list) and value and all(isinstance(item, dict) for item in value):
            return list(value)
    return []


def _extract_overall(raw: Dict[str, Any], scores: Dict[str, float], weights: JudgeRubricWeights) -> float:
    for key in ("overall", "rating", "score", "overall_rating", "overallScore"):
        if key in raw:
            value = _safe_float(raw[key])
            if value is not None:
                return round(float(value), 4)
    normalized_scores = {_normalize_key(k): v for k, v in scores.items()}
    return _compute_overall(normalized_scores, weights)


def _parse_judge_payload(text: str) -> Dict[str, Any]:
    try:
        return orjson.loads(text)
    except Exception:
        match = JSON_PATTERN.search(text)
        if not match:
            raise
        segment = match.group(0)
        try:
            return orjson.loads(segment)
        except Exception:
            return json.loads(segment)


async def score_candidates(
    *,
    base_url: str,
    api_key: str,
    model: str,
    history: Sequence[Turn],
    candidates: Sequence[Candidate],
    weights: JudgeRubricWeights,
    temperature: float = 0.0,
    top_p: float = 1.0,
    max_tokens: int = 800,
    presence_penalty: float = 0.0,
    frequency_penalty: float = 0.0,
    timeout: float,
    system_prompt: str | None = None,
) -> Tuple[List[Judged], Dict[str, Any]]:
    """Score candidates using the judge model."""

    messages = _build_judge_messages(history, candidates, weights, system_prompt)
    metadata: Dict[str, Any] = {"fallback": False}
    try:
        text, usage, raw = await chat_completion(
            base_url=base_url,
            api_key=api_key,
            model=model,
            messages=messages,
            temperature=temperature,
            top_p=top_p,
            max_tokens=max_tokens,
            presence_penalty=presence_penalty,
            frequency_penalty=frequency_penalty,
            timeout=timeout,
        )
        payload = _parse_judge_payload(text)
        judged_slots: List[Optional[Judged]] = [None] * len(candidates)
<<<<<<< HEAD
        results = _extract_candidate_results(payload)
        indexed_results: Dict[int, Dict[str, Any]] = {}
        for result in results:
            candidate_index = None
            if "index" in result:
                idx_val = _safe_float(result["index"])
                if idx_val is not None:
                    candidate_index = int(idx_val)
            if candidate_index is None:
                for key in ("candidate", "candidate_id", "id"):
                    if key in result:
                        idx_val = _safe_float(result[key])
                        if idx_val is not None:
                            candidate_index = int(idx_val)
                            break
            if candidate_index is not None and 1 <= candidate_index <= len(candidates):
                indexed_results[candidate_index - 1] = result
        for idx, cand in enumerate(candidates):
            if idx < len(results):
                result = results[idx]
            elif idx in indexed_results:
                result = indexed_results[idx]
            else:
                result = {}
            scores = _coerce_scores(result.get("scores") or result.get("dimensions") or result.get("criteria"))
            if not scores and any(key in result for key in ("In-Character Fidelity", "Continuity", "Emotional Realism", "Scene Advancement", "Coherence")):
                scores = _coerce_scores({
                    key: result[key]
                    for key in ("In-Character Fidelity", "Continuity", "Emotional Realism", "Scene Advancement", "Coherence")
                    if key in result
                })
            if scores:
                overall_value = _extract_overall(result, scores, weights)
                judged_slots[idx] = Judged(
                    candidate=cand,
                    scores=scores,
                    overall=float(overall_value),
                    rationale=str(result.get("rationale", result.get("explanation", ""))),
                )
=======
        results = payload.get("candidates", [])
        for idx, cand in enumerate(candidates):
            if idx < len(results):
                result = results[idx] or {}
                scores = {k: float(v) for k, v in result.get("scores", {}).items()}
                if scores:
                    judged_slots[idx] = Judged(
                        candidate=cand,
                        scores=scores,
                        overall=_compute_overall(scores, weights),
                        rationale=str(result.get("rationale", "")),
                    )
>>>>>>> 1bcbf3d0
        fallback_used = False
        for idx, judged_item in enumerate(judged_slots):
            if judged_item is None:
                judged_slots[idx] = _fallback_scores(history, [candidates[idx]])[0]
                fallback_used = True
        judged = [item for item in judged_slots if item is not None]
        metadata.update({"usage": usage, "raw": raw})
        if fallback_used:
            metadata["fallback"] = True
            metadata["fallback_reason"] = "partial"
        return judged, metadata
    except Exception as exc:  # pragma: no cover - exercised in tests via monkeypatch
        metadata.update({"fallback": True, "error": str(exc)})
        judged = _fallback_scores(history, candidates)
        return judged, metadata


__all__ = ["score_candidates"]<|MERGE_RESOLUTION|>--- conflicted
+++ resolved
@@ -4,11 +4,8 @@
 
 import json
 import re
-<<<<<<< HEAD
 import math
 import unicodedata
-=======
->>>>>>> 1bcbf3d0
 from typing import Any, Dict, List, Optional, Sequence, Tuple
 
 try:  # pragma: no cover - fallback
@@ -105,7 +102,6 @@
 JSON_PATTERN = re.compile(r"\{.*\}", re.DOTALL)
 
 
-<<<<<<< HEAD
 def _normalize_key(label: str) -> str:
     """Normalize a rubric label for comparison."""
 
@@ -125,8 +121,6 @@
         return None
 
 
-=======
->>>>>>> 1bcbf3d0
 def _compute_overall(scores: Dict[str, float], weights: JudgeRubricWeights) -> float:
     normalized_scores = {_normalize_key(key): value for key, value in scores.items()}
     weight_dict = { _normalize_key(key): weight for key, weight in weights.as_dict().items() }
@@ -264,7 +258,6 @@
         )
         payload = _parse_judge_payload(text)
         judged_slots: List[Optional[Judged]] = [None] * len(candidates)
-<<<<<<< HEAD
         results = _extract_candidate_results(payload)
         indexed_results: Dict[int, Dict[str, Any]] = {}
         for result in results:
@@ -304,20 +297,6 @@
                     overall=float(overall_value),
                     rationale=str(result.get("rationale", result.get("explanation", ""))),
                 )
-=======
-        results = payload.get("candidates", [])
-        for idx, cand in enumerate(candidates):
-            if idx < len(results):
-                result = results[idx] or {}
-                scores = {k: float(v) for k, v in result.get("scores", {}).items()}
-                if scores:
-                    judged_slots[idx] = Judged(
-                        candidate=cand,
-                        scores=scores,
-                        overall=_compute_overall(scores, weights),
-                        rationale=str(result.get("rationale", "")),
-                    )
->>>>>>> 1bcbf3d0
         fallback_used = False
         for idx, judged_item in enumerate(judged_slots):
             if judged_item is None:
